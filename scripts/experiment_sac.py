--- conflicted
+++ resolved
@@ -105,9 +105,5 @@
 
 
 if __name__ == "__main__":
-<<<<<<< HEAD
-    cfg = parse_cfg(default_cfg_path=osp.join(osp.dirname(__file__), "cfgs/sac_pickcube_tmu.yml"))
-=======
     cfg = parse_cfg(default_cfg_path=osp.join(osp.dirname(__file__), "cfgs/sac_halfcheetah.yml"))
->>>>>>> 9dcb27f0
     main(cfg)